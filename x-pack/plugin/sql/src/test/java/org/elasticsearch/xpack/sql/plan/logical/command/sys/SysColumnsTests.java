--- conflicted
+++ resolved
@@ -61,11 +61,7 @@
     public void testSysColumnsInOdbcMode() {
         List<List<?>> rows = new ArrayList<>();
         SysColumns.fillInRows("test", "index", TypesTests.loadMapping("mapping-multi-field-variation.json", true), null, rows, null, true);
-<<<<<<< HEAD
-        assertEquals(18, rows.size());
-=======
-        assertEquals(14, rows.size());
->>>>>>> 7f1de4f4
+        assertEquals(16, rows.size());
         assertEquals(24, rows.get(0).size());
 
         List<?> row = rows.get(0);
@@ -115,11 +111,6 @@
         assertEquals(Short.class, sqlDataType(row).getClass());
         assertEquals(Short.class, sqlDataTypeSub(row).getClass());
 
-<<<<<<< HEAD
-        row = rows.get(9);
-        assertEquals("some.dotted", name(row));
-        assertEquals((short) Types.STRUCT, sqlType(row));
-=======
         row = rows.get(5);
         assertEquals("unsupported", name(row));
         assertEquals((short) Types.OTHER, sqlType(row));
@@ -131,7 +122,7 @@
         assertEquals(Short.class, sqlDataType(row).getClass());
         assertEquals(Short.class, sqlDataTypeSub(row).getClass());
 
-        row = rows.get(6);
+        row = rows.get(8);
         assertEquals("some.dotted.field", name(row));
         assertEquals((short) Types.VARCHAR, sqlType(row));
         assertEquals(null, radix(row));
@@ -141,21 +132,17 @@
         assertEquals(Short.class, sqlDataType(row).getClass());
         assertEquals(Short.class, sqlDataTypeSub(row).getClass());
 
-        row = rows.get(7);
+        row = rows.get(9);
         assertEquals("some.string", name(row));
         assertEquals((short) Types.VARCHAR, sqlType(row));
->>>>>>> 7f1de4f4
-        assertEquals(null, radix(row));
-        assertEquals(Integer.MAX_VALUE, bufferLength(row));
-        assertNull(decimalPrecision(row));
-        assertEquals(Short.class, nullable(row).getClass());
-        assertEquals(Short.class, sqlDataType(row).getClass());
-        assertEquals(Short.class, sqlDataTypeSub(row).getClass());
-
-<<<<<<< HEAD
-        row = rows.get(17);
-=======
-        row = rows.get(8);
+        assertEquals(null, radix(row));
+        assertEquals(Integer.MAX_VALUE, bufferLength(row));
+        assertNull(decimalPrecision(row));
+        assertEquals(Short.class, nullable(row).getClass());
+        assertEquals(Short.class, sqlDataType(row).getClass());
+        assertEquals(Short.class, sqlDataTypeSub(row).getClass());
+
+        row = rows.get(10);
         assertEquals("some.string.normalized", name(row));
         assertEquals((short) Types.VARCHAR, sqlType(row));
         assertEquals(null, radix(row));
@@ -165,7 +152,7 @@
         assertEquals(Short.class, sqlDataType(row).getClass());
         assertEquals(Short.class, sqlDataTypeSub(row).getClass());
 
-        row = rows.get(9);
+        row = rows.get(11);
         assertEquals("some.string.typical", name(row));
         assertEquals((short) Types.VARCHAR, sqlType(row));
         assertEquals(null, radix(row));
@@ -175,8 +162,7 @@
         assertEquals(Short.class, sqlDataType(row).getClass());
         assertEquals(Short.class, sqlDataTypeSub(row).getClass());
 
-        row = rows.get(13);
->>>>>>> 7f1de4f4
+        row = rows.get(15);
         assertEquals("some.ambiguous.normalized", name(row));
         assertEquals((short) Types.VARCHAR, sqlType(row));
         assertEquals(null, radix(row));
