import org.elasticsearch.gradle.LoggedExec
import org.elasticsearch.gradle.MavenFilteringHack
import org.elasticsearch.gradle.test.NodeInfo

import java.nio.charset.StandardCharsets
import java.nio.file.Files
import java.nio.file.Path
import java.nio.file.StandardCopyOption

group 'org.elasticsearch.plugin'

apply plugin: 'elasticsearch.esplugin'

esplugin {
  name 'x-pack'
  description 'Elasticsearch Expanded Pack Plugin'
  classname 'org.elasticsearch.xpack.XPackPlugin'
  hasNativeController true
  requiresKeystore true
  licenseFile project(':x-pack-elasticsearch').file('LICENSE.txt')
  noticeFile project(':x-pack-elasticsearch').file('NOTICE.txt')
}
archivesBaseName = 'x-pack' // for api jar

// TODO: fix this! https://github.com/elastic/x-plugins/issues/1066
ext.compactProfile = 'full'

dependencyLicenses {
  mapping from: /netty-.*/, to: 'netty'
  mapping from: /bc.*/, to: 'bouncycastle'
  mapping from: /owasp-java-html-sanitizer.*/, to: 'owasp-java-html-sanitizer'
  mapping from: /transport-netty.*/, to: 'elasticsearch'
  mapping from: /transport-nio.*/, to: 'elasticsearch'
  mapping from: /elasticsearch-nio.*/, to: 'elasticsearch'
  mapping from: /elasticsearch-rest-client.*/, to: 'elasticsearch'
  mapping from: /server.*/, to: 'elasticsearch'
  mapping from: /sql-proto.*/, to: 'elasticsearch'
  mapping from: /x-pack-sql.*/, to: 'elasticsearch'
  mapping from: /http.*/, to: 'httpclient' // pulled in by rest client
  mapping from: /commons-.*/, to: 'commons' // pulled in by rest client
  ignoreSha 'elasticsearch-rest-client'
  ignoreSha 'transport-netty4'
<<<<<<< HEAD
  ignoreSha 'tribe'
  ignoreSha 'server'
  ignoreSha 'sql-proto'
=======
  ignoreSha 'transport-nio'
  ignoreSha 'elasticsearch-nio'
>>>>>>> 19874e35
  ignoreSha 'elasticsearch-rest-client-sniffer'
  ignoreSha 'x-pack-core'
  ignoreSha 'x-pack-sql'
}

licenseHeaders {
  approvedLicenses << 'BCrypt (BSD-like)'
  additionalLicense 'BCRYP', 'BCrypt (BSD-like)', 'Copyright (c) 2006 Damien Miller <djm@mindrot.org>'
}

configurations {
  nativeBundle {
    resolutionStrategy.dependencySubstitution {
      if (findProject(':machine-learning-cpp') != null) {
        substitute module("org.elasticsearch.ml:ml-cpp") with project(":machine-learning-cpp")
      } else {
        substitute module("org.elasticsearch.ml:ml-cpp") with project("${project.path}:ml-cpp-snapshot")
      }
    }
  }
  // Contains stuff to be copied to `bin`
  bundledBin
}

dependencies {
  // CLI deps
  compile project(path: ':server:cli', configuration: 'runtime')

  // Core project deps (this is temporary)
  compile project(':x-pack-elasticsearch:plugin:core')

  // security deps
  compile project(path: ':modules:transport-netty4', configuration: 'runtime')
  compile project(path: ':plugins:transport-nio', configuration: 'runtime')
  compile 'com.unboundid:unboundid-ldapsdk:3.2.0'
  compile 'org.bouncycastle:bcprov-jdk15on:1.58'
  compile 'org.bouncycastle:bcpkix-jdk15on:1.58'
  testCompile 'com.google.jimfs:jimfs:1.1'

  // watcher deps
  compile 'com.googlecode.owasp-java-html-sanitizer:owasp-java-html-sanitizer:r239'
  compile 'com.google.guava:guava:16.0.1' // needed by watcher for the html sanitizer and security tests for jimfs
  compile 'com.sun.mail:javax.mail:1.5.6'
  // HACK: java 9 removed javax.activation from the default modules, so instead of trying to add modules, which would have
  // to be conditionalized for java 8/9, we pull in the classes directly
  compile 'javax.activation:activation:1.1.1'

  testCompile 'org.subethamail:subethasmtp:3.1.7'
  // needed for subethasmtp, has @GuardedBy annotation
  testCompile 'com.google.code.findbugs:jsr305:3.0.1'

  // monitoring deps
  compile "org.elasticsearch.client:elasticsearch-rest-client:${version}"
  compile "org.elasticsearch.client:elasticsearch-rest-client-sniffer:${version}"

  // ml deps
  compile 'net.sf.supercsv:super-csv:2.4.0'
  nativeBundle "org.elasticsearch.ml:ml-cpp:${project.version}@zip"
  testCompile 'org.ini4j:ini4j:0.5.2'

  // sql's plugin and its cli
  compile project(':x-pack-elasticsearch:plugin:sql')
  bundledBin(project(':x-pack-elasticsearch:plugin:sql:sql-cli')) {
    transitive = false
  }

  // common test deps
  testCompile 'org.elasticsearch:securemock:1.2'
  testCompile "org.elasticsearch:mocksocket:${versions.mocksocket}"
  testCompile 'org.slf4j:slf4j-log4j12:1.6.2'
  testCompile 'org.slf4j:slf4j-api:1.6.2'
  testCompile project(path: ':modules:reindex', configuration: 'runtime')
  testCompile project(path: ':modules:parent-join', configuration: 'runtime')
  testCompile project(path: ':modules:analysis-common', configuration: 'runtime')
}

// make LicenseSigner available for testing signed licenses
sourceSets.test.java {
  srcDir '../license-tools/src/main/java'
}

compileJava.options.compilerArgs << "-Xlint:-deprecation,-rawtypes,-serial,-try,-unchecked"
compileTestJava.options.compilerArgs << "-Xlint:-deprecation,-rawtypes,-serial,-try,-unchecked"

ext.expansions = [
  'project.version': version,
]

processResources {
  from(sourceSets.main.resources.srcDirs) {
    exclude '**/public.key'
    inputs.properties(expansions)
    MavenFilteringHack.filter(it, expansions)
  }
  boolean snapshot = "true".equals(System.getProperty("build.snapshot", "true"))
  if (snapshot) {
    from 'keys/dev/public.key'
  } else {
    from 'keys/prod/public.key'
  }
}

forbiddenPatterns {
  exclude '**/*.key'
  exclude '**/*.p12'
  exclude '**/*.der'
  exclude '**/*.zip'
}

forbiddenApisMain {
  signaturesURLs += file('forbidden/ldap-signatures.txt').toURI().toURL()
}

task extractNativeLicenses(type: Copy) {
  dependsOn configurations.nativeBundle
  into "${buildDir}"
  from {
    project.zipTree(configurations.nativeBundle.singleFile)
  }
  include 'platform/licenses/**'
  // This is to reduce the risk of credentials used to access the native bundle not
  // having propagated throughout AWS by the time it's downloaded; the time needed
  // to compile the Java is extra time during which the propagation can take place
  shouldRunAfter compileJava
}

// TODO: standardize packaging config for plugins
bundlePlugin {
  dependsOn configurations.nativeBundle
  from('bin/x-pack') {
    into 'bin'
  }
  from('config/x-pack') {
    into 'config'
  }
  from {
    project.zipTree(configurations.nativeBundle.singleFile)
  }
  // We don't ship the individual nativeBundle licenses - instead
  // they get combined into the top level NOTICES file we ship
  exclude 'platform/licenses/**'

  // Include the SQL CLI jar in the bundled plugin
  dependsOn configurations.bundledBin
  from(configurations.bundledBin) {
    into 'bin'
  }
}

// add api jar for extension authors to compile against
// note this is just the normal x-pack jar for now, with a different name
project.afterEvaluate {
  task apiJar {
    dependsOn('generatePomFileForApijarPublication', project.jar)
    doFirst {
      Path jarFile = project.jar.outputs.files.singleFile.toPath()
      String apiFileName = jarFile.fileName.toString().replace(project.version, "api-${project.version}")
      Files.copy(jarFile, jarFile.resolveSibling(apiFileName), StandardCopyOption.REPLACE_EXISTING)

      String pomFileName = jarFile.fileName.toString().replace('.jar', '.pom')
      String apiPomFileName = apiFileName.replace('.jar', '.pom')
      Files.copy(jarFile.resolveSibling(pomFileName), jarFile.resolveSibling(apiPomFileName),
                 StandardCopyOption.REPLACE_EXISTING)
    }
  }
  assemble.dependsOn(apiJar)
  project.publishing {
    publications {
      apijar(MavenPublication) {
        from project.components.java
        artifactId = 'x-pack-api'
        pom.withXml { XmlProvider xml ->
          Node root = xml.asNode()
          root.appendNode('name', project.pluginProperties.extension.name)
          root.appendNode('description', project.pluginProperties.extension.description)
        }
      }
    }
  }
  // Add an extra licenses directory to the combined notices
  project.tasks.findByName('generateNotice').dependsOn extractNativeLicenses
  project.tasks.findByName('generateNotice').licensesDir new File("${project.buildDir}/platform/licenses")
}

integTestRunner {
  // TODO: fix this rest test to not depend on a hardcoded port!
  def blacklist = ['getting_started/10_monitor_cluster_health/*']
  boolean snapshot = "true".equals(System.getProperty("build.snapshot", "true"))
  if (!snapshot) {
    // these tests attempt to install basic/internal licenses signed against the dev/public.key
    // Since there is no infrastructure in place (anytime soon) to generate licenses using the production
    // private key, these tests are whitelisted in non-snapshot test runs
    blacklist.addAll(['xpack/15_basic/*', 'license/20_put_license/*'])
  }
  systemProperty 'tests.rest.blacklist', blacklist.join(',')
}

// location of generated keystores and certificates
File keystoreDir = new File(project.buildDir, 'keystore')

// Generate the node's keystore
File nodeKeystore = new File(keystoreDir, 'test-node.jks')
task createNodeKeyStore(type: LoggedExec) {
  doFirst {
    if (nodeKeystore.parentFile.exists() == false) {
      nodeKeystore.parentFile.mkdirs()
    }
    if (nodeKeystore.exists()) {
      delete nodeKeystore
    }
  }
  executable = new File(project.runtimeJavaHome, 'bin/keytool')
  standardInput = new ByteArrayInputStream('FirstName LastName\nUnit\nOrganization\nCity\nState\nNL\nyes\n\n'.getBytes('UTF-8'))
  args '-genkey',
          '-alias', 'test-node',
          '-keystore', nodeKeystore,
          '-keyalg', 'RSA',
          '-keysize', '2048',
          '-validity', '712',
          '-dname', 'CN=smoke-test-plugins-ssl',
          '-keypass', 'keypass',
          '-storepass', 'keypass'
}

// Add keystores to test classpath: it expects it there
sourceSets.test.resources.srcDir(keystoreDir)
processTestResources.dependsOn(createNodeKeyStore)

integTestCluster {
  dependsOn createNodeKeyStore
  setting 'xpack.ml.enabled', 'true'
  setting 'logger.org.elasticsearch.xpack.ml.datafeed', 'TRACE'
  // Integration tests are supposed to enable/disable exporters before/after each test
  setting 'xpack.monitoring.exporters._local.type', 'local'
  setting 'xpack.monitoring.exporters._local.enabled', 'false'
  setting 'xpack.monitoring.collection.interval', '-1'
  setting 'xpack.security.authc.token.enabled', 'true'
  setting 'xpack.security.transport.ssl.enabled', 'true'
  setting 'xpack.security.transport.ssl.keystore.path', nodeKeystore.name
  setting 'xpack.security.transport.ssl.verification_mode', 'certificate'
  setting 'xpack.security.audit.enabled', 'true'
  keystoreSetting 'bootstrap.password', 'x-pack-test-password'
  keystoreSetting 'xpack.security.transport.ssl.keystore.secure_password', 'keypass'
  distribution = 'zip' // this is important since we use the reindex module in ML

  setupCommand 'setupTestUser', 'bin/x-pack/users', 'useradd', 'x_pack_rest_user', '-p', 'x-pack-test-password', '-r', 'superuser'

  extraConfigFile nodeKeystore.name, nodeKeystore

  waitCondition = { NodeInfo node, AntBuilder ant ->
      File tmpFile = new File(node.cwd, 'wait.success')

      for (int i = 0; i < 10; i++) {
        // we use custom wait logic here as the elastic user is not available immediately and ant.get will fail when a 401 is returned
        HttpURLConnection httpURLConnection = null;
        try {
          httpURLConnection = (HttpURLConnection) new URL("http://${node.httpUri()}/_cluster/health?wait_for_nodes=${numNodes}&wait_for_status=yellow").openConnection();
          httpURLConnection.setRequestProperty("Authorization", "Basic " +
                  Base64.getEncoder().encodeToString("x_pack_rest_user:x-pack-test-password".getBytes(StandardCharsets.UTF_8)));
          httpURLConnection.setRequestMethod("GET");
          httpURLConnection.connect();
          if (httpURLConnection.getResponseCode() == 200) {
            tmpFile.withWriter StandardCharsets.UTF_8.name(), {
              it.write(httpURLConnection.getInputStream().getText(StandardCharsets.UTF_8.name()))
            }
          }
        } catch (Exception e) {
          if (i == 9) {
            logger.error("final attempt of calling cluster health failed", e)
          } else {
            logger.debug("failed to call cluster health", e)
          }
        } finally {
          if (httpURLConnection != null) {
            httpURLConnection.disconnect();
          }
        }

        // did not start, so wait a bit before trying again
        Thread.sleep(500L);
      }
      return tmpFile.exists()
  }
}

test {
  /*
   * We have to disable setting the number of available processors as tests in the same JVM randomize processors and will step on each
   * other if we allow them to set the number of available processors as it's set-once in Netty.
   */
  systemProperty 'es.set.netty.runtime.available.processors', 'false'
}

integTestRunner {
  /*
   * We have to disable setting the number of available processors as tests in the same JVM randomize processors and will step on each
   * other if we allow them to set the number of available processors as it's set-once in Netty.
   */
  systemProperty 'es.set.netty.runtime.available.processors', 'false'
}

// TODO: don't publish test artifacts just to run messy tests, fix the tests!
// https://github.com/elastic/x-plugins/issues/724
configurations {
    testArtifacts.extendsFrom testRuntime
}
task testJar(type: Jar) {
    appendix 'test'
    from sourceSets.test.output
}
artifacts {
    // normal es plugins do not publish the jar but we need to since users need it for Transport Clients and extensions
    archives jar
    testArtifacts testJar
}

// classes are missing, e.g. com.ibm.icu.lang.UCharacter
thirdPartyAudit.excludes = [
    // uses internal java api: sun.misc.Unsafe
    'com.google.common.cache.Striped64',
    'com.google.common.cache.Striped64$1',
    'com.google.common.cache.Striped64$Cell',
    'com.google.common.primitives.UnsignedBytes$LexicographicalComparatorHolder$UnsafeComparator',
    'com.google.common.primitives.UnsignedBytes$LexicographicalComparatorHolder$UnsafeComparator$1',

    // pulled in as external dependency to work on java 9
    'com.sun.activation.registries.LineTokenizer',
    'com.sun.activation.registries.LogSupport',
    'com.sun.activation.registries.MailcapFile',
    'com.sun.activation.registries.MailcapTokenizer',
    'com.sun.activation.registries.MimeTypeEntry',
    'com.sun.activation.registries.MimeTypeFile',
    'javax.activation.MailcapCommandMap',
    'javax.activation.MimetypesFileTypeMap',
]

// pulled in as external dependency to work on java 9
if (JavaVersion.current() <= JavaVersion.VERSION_1_8) {
  thirdPartyAudit.excludes += [
    'com.sun.activation.registries.MailcapParseException',
    'javax.activation.ActivationDataFlavor',
    'javax.activation.CommandInfo',
    'javax.activation.CommandMap',
    'javax.activation.CommandObject',
    'javax.activation.DataContentHandler',
    'javax.activation.DataContentHandlerFactory',
    'javax.activation.DataHandler$1',
    'javax.activation.DataHandler',
    'javax.activation.DataHandlerDataSource',
    'javax.activation.DataSource',
    'javax.activation.DataSourceDataContentHandler',
    'javax.activation.FileDataSource',
    'javax.activation.FileTypeMap',
    'javax.activation.MimeType',
    'javax.activation.MimeTypeParameterList',
    'javax.activation.MimeTypeParseException',
    'javax.activation.ObjectDataContentHandler',
    'javax.activation.SecuritySupport$1',
    'javax.activation.SecuritySupport$2',
    'javax.activation.SecuritySupport$3',
    'javax.activation.SecuritySupport$4',
    'javax.activation.SecuritySupport$5',
    'javax.activation.SecuritySupport',
    'javax.activation.URLDataSource',
    'javax.activation.UnsupportedDataTypeException'
  ]
}

run {
  setting 'xpack.ml.enabled', 'true'
  setting 'xpack.graph.enabled', 'true'
  setting 'xpack.security.enabled', 'true'
  setting 'xpack.monitoring.enabled', 'true'
  setting 'xpack.watcher.enabled', 'true'
  keystoreSetting 'bootstrap.password', 'password'
}<|MERGE_RESOLUTION|>--- conflicted
+++ resolved
@@ -40,14 +40,9 @@
   mapping from: /commons-.*/, to: 'commons' // pulled in by rest client
   ignoreSha 'elasticsearch-rest-client'
   ignoreSha 'transport-netty4'
-<<<<<<< HEAD
-  ignoreSha 'tribe'
-  ignoreSha 'server'
-  ignoreSha 'sql-proto'
-=======
   ignoreSha 'transport-nio'
   ignoreSha 'elasticsearch-nio'
->>>>>>> 19874e35
+  ignoreSha 'sql-proto'
   ignoreSha 'elasticsearch-rest-client-sniffer'
   ignoreSha 'x-pack-core'
   ignoreSha 'x-pack-sql'
