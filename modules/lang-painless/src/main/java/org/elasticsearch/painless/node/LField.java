--- conflicted
+++ resolved
@@ -104,36 +104,20 @@
     }
 
     @Override
-<<<<<<< HEAD
-    void load(MethodWriter adapter) {
+    void load(MethodWriter writer) {
         if (java.lang.reflect.Modifier.isStatic(field.modifiers)) {
-            adapter.getStatic(field.owner.type, field.javaName, field.type.type);
+            writer.getStatic(field.owner.type, field.javaName, field.type.type);
         } else {
-            adapter.getField(field.owner.type, field.javaName, field.type.type);
-=======
-    void load(MethodWriter writer) {
-        if (java.lang.reflect.Modifier.isStatic(field.reflect.getModifiers())) {
-            writer.getStatic(field.owner.type, field.reflect.getName(), field.type.type);
-        } else {
-            writer.getField(field.owner.type, field.reflect.getName(), field.type.type);
->>>>>>> f6074d38
+            writer.getField(field.owner.type, field.javaName, field.type.type);
         }
     }
 
     @Override
-<<<<<<< HEAD
-    void store(MethodWriter adapter) {
+    void store(MethodWriter writer) {
         if (java.lang.reflect.Modifier.isStatic(field.modifiers)) {
-            adapter.putStatic(field.owner.type, field.javaName, field.type.type);
+            writer.putStatic(field.owner.type, field.javaName, field.type.type);
         } else {
-            adapter.putField(field.owner.type, field.javaName, field.type.type);
-=======
-    void store(MethodWriter writer) {
-        if (java.lang.reflect.Modifier.isStatic(field.reflect.getModifiers())) {
-            writer.putStatic(field.owner.type, field.reflect.getName(), field.type.type);
-        } else {
-            writer.putField(field.owner.type, field.reflect.getName(), field.type.type);
->>>>>>> f6074d38
+            writer.putField(field.owner.type, field.javaName, field.type.type);
         }
     }
 }