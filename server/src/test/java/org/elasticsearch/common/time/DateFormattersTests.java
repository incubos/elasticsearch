/*
 * Licensed to Elasticsearch under one or more contributor
 * license agreements. See the NOTICE file distributed with
 * this work for additional information regarding copyright
 * ownership. Elasticsearch licenses this file to you under
 * the Apache License, Version 2.0 (the "License"); you may
 * not use this file except in compliance with the License.
 * You may obtain a copy of the License at
 *
 *    http://www.apache.org/licenses/LICENSE-2.0
 *
 * Unless required by applicable law or agreed to in writing,
 * software distributed under the License is distributed on an
 * "AS IS" BASIS, WITHOUT WARRANTIES OR CONDITIONS OF ANY
 * KIND, either express or implied.  See the License for the
 * specific language governing permissions and limitations
 * under the License.
 */

package org.elasticsearch.common.time;

import org.elasticsearch.test.ESTestCase;

import java.time.Instant;
import java.time.ZoneId;
import java.time.ZonedDateTime;
<<<<<<< HEAD
=======
import java.time.format.DateTimeFormatter;
import java.time.format.DateTimeParseException;
import java.time.temporal.ChronoField;
>>>>>>> 74d1cfbf
import java.time.temporal.TemporalAccessor;
import java.util.Locale;

import static org.hamcrest.Matchers.containsString;
import static org.hamcrest.Matchers.equalTo;
import static org.hamcrest.Matchers.instanceOf;
import static org.hamcrest.Matchers.is;
import static org.hamcrest.Matchers.not;
import static org.hamcrest.Matchers.nullValue;
import static org.hamcrest.Matchers.sameInstance;

public class DateFormattersTests extends ESTestCase {

    // this is not in the duelling tests, because the epoch millis parser in joda time drops the milliseconds after the comma
    // but is able to parse the rest
    // as this feature is supported it also makes sense to make it exact
    public void testEpochMillisParser() {
        DateFormatter formatter = DateFormatters.forPattern("epoch_millis");
        {
            Instant instant = Instant.from(formatter.parse("12345"));
            assertThat(instant.getEpochSecond(), is(12L));
            assertThat(instant.getNano(), is(345_000_000));
        }
        {
            Instant instant = Instant.from(formatter.parse("0"));
            assertThat(instant.getEpochSecond(), is(0L));
            assertThat(instant.getNano(), is(0));
        }
    }

    public void testInvalidEpochMilliParser() {
        DateFormatter formatter = DateFormatters.forPattern("epoch_millis");
        IllegalArgumentException e = expectThrows(IllegalArgumentException.class, () -> formatter.parse("invalid"));
        assertThat(e.getMessage(), containsString("failed to parse date field [invalid] with format [epoch_millis]"));

        e = expectThrows(IllegalArgumentException.class, () -> formatter.parse("123.1234567"));
        assertThat(e.getMessage(), containsString("failed to parse date field [123.1234567] with format [epoch_millis]"));
    }

    // this is not in the duelling tests, because the epoch second parser in joda time drops the milliseconds after the comma
    // but is able to parse the rest
    // as this feature is supported it also makes sense to make it exact
    public void testEpochSecondParser() {
        DateFormatter formatter = DateFormatters.forPattern("epoch_second");

        IllegalArgumentException e = expectThrows(IllegalArgumentException.class, () -> formatter.parse("1234.1234567890"));
        assertThat(e.getMessage(), is("failed to parse date field [1234.1234567890] with format [epoch_second]"));
        e = expectThrows(IllegalArgumentException .class, () -> formatter.parse("1234.123456789013221"));
        assertThat(e.getMessage(), containsString("[1234.123456789013221]"));
        e = expectThrows(IllegalArgumentException .class, () -> formatter.parse("abc"));
        assertThat(e.getMessage(), containsString("[abc]"));
        e = expectThrows(IllegalArgumentException .class, () -> formatter.parse("1234.abc"));
        assertThat(e.getMessage(), containsString("[1234.abc]"));
    }

    public void testEpochMilliParsersWithDifferentFormatters() {
        DateFormatter formatter = DateFormatter.forPattern("strict_date_optional_time||epoch_millis");
        TemporalAccessor accessor = formatter.parse("123");
        assertThat(DateFormatters.toZonedDateTime(accessor).toInstant().toEpochMilli(), is(123L));
        assertThat(formatter.pattern(), is("strict_date_optional_time||epoch_millis"));
    }

    public void testParsersWithMultipleInternalFormats() throws Exception {
        ZonedDateTime first = DateFormatters.toZonedDateTime(
            DateFormatters.forPattern("strict_date_optional_time_nanos").parse("2018-05-15T17:14:56+0100"));
        ZonedDateTime second = DateFormatters.toZonedDateTime(
            DateFormatters.forPattern("strict_date_optional_time_nanos").parse("2018-05-15T17:14:56+01:00"));
        assertThat(first, is(second));
    }

    public void testLocales() {
        assertThat(DateFormatters.forPattern("strict_date_optional_time").locale(), is(Locale.ROOT));
        Locale locale = randomLocale(random());
        assertThat(DateFormatters.forPattern("strict_date_optional_time").withLocale(locale).locale(), is(locale));
    }

    public void testTimeZones() {
        // zone is null by default due to different behaviours between java8 and above
        assertThat(DateFormatters.forPattern("strict_date_optional_time").zone(), is(nullValue()));
        ZoneId zoneId = randomZone();
        assertThat(DateFormatters.forPattern("strict_date_optional_time").withZone(zoneId).zone(), is(zoneId));
    }

    public void testEqualsAndHashcode() {
        assertThat(DateFormatters.forPattern("strict_date_optional_time"),
            sameInstance(DateFormatters.forPattern("strict_date_optional_time")));
        assertThat(DateFormatters.forPattern("YYYY"), equalTo(DateFormatters.forPattern("YYYY")));
        assertThat(DateFormatters.forPattern("YYYY").hashCode(),
            is(DateFormatters.forPattern("YYYY").hashCode()));

        // different timezone, thus not equals
        assertThat(DateFormatters.forPattern("YYYY").withZone(ZoneId.of("CET")), not(equalTo(DateFormatters.forPattern("YYYY"))));

        // different locale, thus not equals
        DateFormatter f1 = DateFormatters.forPattern("YYYY").withLocale(Locale.CANADA);
        DateFormatter f2 = f1.withLocale(Locale.FRENCH);
        assertThat(f1, not(equalTo(f2)));

        // different pattern, thus not equals
        assertThat(DateFormatters.forPattern("YYYY"), not(equalTo(DateFormatters.forPattern("YY"))));

        DateFormatter epochSecondFormatter = DateFormatters.forPattern("epoch_second");
        assertThat(epochSecondFormatter, sameInstance(DateFormatters.forPattern("epoch_second")));
        assertThat(epochSecondFormatter, equalTo(DateFormatters.forPattern("epoch_second")));
        assertThat(epochSecondFormatter.hashCode(), is(DateFormatters.forPattern("epoch_second").hashCode()));

        DateFormatter epochMillisFormatter = DateFormatters.forPattern("epoch_millis");
        assertThat(epochMillisFormatter.hashCode(), is(DateFormatters.forPattern("epoch_millis").hashCode()));
        assertThat(epochMillisFormatter, sameInstance(DateFormatters.forPattern("epoch_millis")));
        assertThat(epochMillisFormatter, equalTo(DateFormatters.forPattern("epoch_millis")));
    }

    public void testSupportBackwardsJava8Format() {
        assertThat(DateFormatter.forPattern("8yyyy-MM-dd"), instanceOf(JavaDateFormatter.class));
        // named formats too
        assertThat(DateFormatter.forPattern("8date_optional_time"), instanceOf(JavaDateFormatter.class));
        // named formats too
        DateFormatter formatter = DateFormatter.forPattern("8date_optional_time||ww-MM-dd");
        assertThat(formatter, instanceOf(JavaDateFormatter.class));
    }

    public void testParsingStrictNanoDates() {
        DateFormatter formatter = DateFormatters.forPattern("strict_date_optional_time_nanos");
        formatter.format(formatter.parse("2016-01-01T00:00:00.000"));
        formatter.format(formatter.parse("2018-05-15T17:14:56"));
        formatter.format(formatter.parse("2018-05-15T17:14:56Z"));
        formatter.format(formatter.parse("2018-05-15T17:14:56+0100"));
        formatter.format(formatter.parse("2018-05-15T17:14:56+01:00"));
        formatter.format(formatter.parse("2018-05-15T17:14:56.123456789Z"));
        formatter.format(formatter.parse("2018-05-15T17:14:56.123456789+0100"));
        formatter.format(formatter.parse("2018-05-15T17:14:56.123456789+01:00"));
    }

<<<<<<< HEAD
    public void testMultipleFormats() {
        DateFormatter formatter = DateFormatter.forPattern("strict_date_optional_time||dd-MM-yyyy");
        formatter.parse("31-01-2014");
=======
    public void testRoundupFormatterWithEpochDates() {
        assertRoundupFormatter("8epoch_millis", "1234567890", 1234567890L);
        // also check nanos of the epoch_millis formatter if it is rounded up to the nano second
        DateTimeFormatter roundUpFormatter = ((JavaDateFormatter) DateFormatter.forPattern("8epoch_millis")).getRoundupParser();
        Instant epochMilliInstant = DateFormatters.toZonedDateTime(roundUpFormatter.parse("1234567890")).toInstant();
        assertThat(epochMilliInstant.getLong(ChronoField.NANO_OF_SECOND), is(890_999_999L));

        assertRoundupFormatter("8strict_date_optional_time||epoch_millis", "2018-10-10T12:13:14.123Z", 1539173594123L);
        assertRoundupFormatter("8strict_date_optional_time||epoch_millis", "1234567890", 1234567890L);
        assertRoundupFormatter("8uuuu-MM-dd'T'HH:mm:ss.SSS||epoch_millis", "2018-10-10T12:13:14.123", 1539173594123L);
        assertRoundupFormatter("8uuuu-MM-dd'T'HH:mm:ss.SSS||epoch_millis", "1234567890", 1234567890L);

        assertRoundupFormatter("8epoch_second", "1234567890", 1234567890999L);
        // also check nanos of the epoch_millis formatter if it is rounded up to the nano second
        DateTimeFormatter epochSecondRoundupParser = ((JavaDateFormatter) DateFormatter.forPattern("8epoch_second")).getRoundupParser();
        Instant epochSecondInstant = DateFormatters.toZonedDateTime(epochSecondRoundupParser.parse("1234567890")).toInstant();
        assertThat(epochSecondInstant.getLong(ChronoField.NANO_OF_SECOND), is(999_999_999L));

        assertRoundupFormatter("8strict_date_optional_time||epoch_second", "2018-10-10T12:13:14.123Z", 1539173594123L);
        assertRoundupFormatter("8strict_date_optional_time||epoch_second", "1234567890", 1234567890999L);
        assertRoundupFormatter("8uuuu-MM-dd'T'HH:mm:ss.SSS||epoch_second", "2018-10-10T12:13:14.123", 1539173594123L);
        assertRoundupFormatter("8uuuu-MM-dd'T'HH:mm:ss.SSS||epoch_second", "1234567890", 1234567890999L);
    }

    private void assertRoundupFormatter(String format, String input, long expectedMilliSeconds) {
        JavaDateFormatter dateFormatter = (JavaDateFormatter) DateFormatter.forPattern(format);
        dateFormatter.parse(input);
        DateTimeFormatter roundUpFormatter = dateFormatter.getRoundupParser();
        long millis = DateFormatters.toZonedDateTime(roundUpFormatter.parse(input)).toInstant().toEpochMilli();
        assertThat(millis, is(expectedMilliSeconds));
    }

    public void testRoundupFormatterZone() {
        ZoneId zoneId = randomZone();
        String format = randomFrom("8epoch_second", "8epoch_millis", "8strict_date_optional_time", "8uuuu-MM-dd'T'HH:mm:ss.SSS",
            "8strict_date_optional_time||date_optional_time");
        JavaDateFormatter formatter = (JavaDateFormatter) DateFormatter.forPattern(format).withZone(zoneId);
        DateTimeFormatter roundUpFormatter = formatter.getRoundupParser();
        assertThat(roundUpFormatter.getZone(), is(zoneId));
        assertThat(formatter.zone(), is(zoneId));
    }

    public void testRoundupFormatterLocale() {
        Locale locale = randomLocale(random());
        String format = randomFrom("8epoch_second", "8epoch_millis", "8strict_date_optional_time", "8uuuu-MM-dd'T'HH:mm:ss.SSS",
            "8strict_date_optional_time||date_optional_time");
        JavaDateFormatter formatter = (JavaDateFormatter) DateFormatter.forPattern(format).withLocale(locale);
        DateTimeFormatter roundupParser = formatter.getRoundupParser();
        assertThat(roundupParser.getLocale(), is(locale));
        assertThat(formatter.locale(), is(locale));
>>>>>>> 74d1cfbf
    }
}<|MERGE_RESOLUTION|>--- conflicted
+++ resolved
@@ -24,12 +24,8 @@
 import java.time.Instant;
 import java.time.ZoneId;
 import java.time.ZonedDateTime;
-<<<<<<< HEAD
-=======
 import java.time.format.DateTimeFormatter;
-import java.time.format.DateTimeParseException;
 import java.time.temporal.ChronoField;
->>>>>>> 74d1cfbf
 import java.time.temporal.TemporalAccessor;
 import java.util.Locale;
 
@@ -163,33 +159,28 @@
         formatter.format(formatter.parse("2018-05-15T17:14:56.123456789+01:00"));
     }
 
-<<<<<<< HEAD
-    public void testMultipleFormats() {
-        DateFormatter formatter = DateFormatter.forPattern("strict_date_optional_time||dd-MM-yyyy");
-        formatter.parse("31-01-2014");
-=======
     public void testRoundupFormatterWithEpochDates() {
-        assertRoundupFormatter("8epoch_millis", "1234567890", 1234567890L);
+        assertRoundupFormatter("epoch_millis", "1234567890", 1234567890L);
         // also check nanos of the epoch_millis formatter if it is rounded up to the nano second
         DateTimeFormatter roundUpFormatter = ((JavaDateFormatter) DateFormatter.forPattern("8epoch_millis")).getRoundupParser();
         Instant epochMilliInstant = DateFormatters.toZonedDateTime(roundUpFormatter.parse("1234567890")).toInstant();
         assertThat(epochMilliInstant.getLong(ChronoField.NANO_OF_SECOND), is(890_999_999L));
 
-        assertRoundupFormatter("8strict_date_optional_time||epoch_millis", "2018-10-10T12:13:14.123Z", 1539173594123L);
-        assertRoundupFormatter("8strict_date_optional_time||epoch_millis", "1234567890", 1234567890L);
-        assertRoundupFormatter("8uuuu-MM-dd'T'HH:mm:ss.SSS||epoch_millis", "2018-10-10T12:13:14.123", 1539173594123L);
-        assertRoundupFormatter("8uuuu-MM-dd'T'HH:mm:ss.SSS||epoch_millis", "1234567890", 1234567890L);
-
-        assertRoundupFormatter("8epoch_second", "1234567890", 1234567890999L);
+        assertRoundupFormatter("strict_date_optional_time||epoch_millis", "2018-10-10T12:13:14.123Z", 1539173594123L);
+        assertRoundupFormatter("strict_date_optional_time||epoch_millis", "1234567890", 1234567890L);
+        assertRoundupFormatter("uuuu-MM-dd'T'HH:mm:ss.SSS||epoch_millis", "2018-10-10T12:13:14.123", 1539173594123L);
+        assertRoundupFormatter("uuuu-MM-dd'T'HH:mm:ss.SSS||epoch_millis", "1234567890", 1234567890L);
+
+        assertRoundupFormatter("epoch_second", "1234567890", 1234567890999L);
         // also check nanos of the epoch_millis formatter if it is rounded up to the nano second
         DateTimeFormatter epochSecondRoundupParser = ((JavaDateFormatter) DateFormatter.forPattern("8epoch_second")).getRoundupParser();
         Instant epochSecondInstant = DateFormatters.toZonedDateTime(epochSecondRoundupParser.parse("1234567890")).toInstant();
         assertThat(epochSecondInstant.getLong(ChronoField.NANO_OF_SECOND), is(999_999_999L));
 
-        assertRoundupFormatter("8strict_date_optional_time||epoch_second", "2018-10-10T12:13:14.123Z", 1539173594123L);
-        assertRoundupFormatter("8strict_date_optional_time||epoch_second", "1234567890", 1234567890999L);
-        assertRoundupFormatter("8uuuu-MM-dd'T'HH:mm:ss.SSS||epoch_second", "2018-10-10T12:13:14.123", 1539173594123L);
-        assertRoundupFormatter("8uuuu-MM-dd'T'HH:mm:ss.SSS||epoch_second", "1234567890", 1234567890999L);
+        assertRoundupFormatter("strict_date_optional_time||epoch_second", "2018-10-10T12:13:14.123Z", 1539173594123L);
+        assertRoundupFormatter("strict_date_optional_time||epoch_second", "1234567890", 1234567890999L);
+        assertRoundupFormatter("uuuu-MM-dd'T'HH:mm:ss.SSS||epoch_second", "2018-10-10T12:13:14.123", 1539173594123L);
+        assertRoundupFormatter("uuuu-MM-dd'T'HH:mm:ss.SSS||epoch_second", "1234567890", 1234567890999L);
     }
 
     private void assertRoundupFormatter(String format, String input, long expectedMilliSeconds) {
@@ -202,8 +193,8 @@
 
     public void testRoundupFormatterZone() {
         ZoneId zoneId = randomZone();
-        String format = randomFrom("8epoch_second", "8epoch_millis", "8strict_date_optional_time", "8uuuu-MM-dd'T'HH:mm:ss.SSS",
-            "8strict_date_optional_time||date_optional_time");
+        String format = randomFrom("epoch_second", "epoch_millis", "strict_date_optional_time", "uuuu-MM-dd'T'HH:mm:ss.SSS",
+            "strict_date_optional_time||date_optional_time");
         JavaDateFormatter formatter = (JavaDateFormatter) DateFormatter.forPattern(format).withZone(zoneId);
         DateTimeFormatter roundUpFormatter = formatter.getRoundupParser();
         assertThat(roundUpFormatter.getZone(), is(zoneId));
@@ -212,12 +203,27 @@
 
     public void testRoundupFormatterLocale() {
         Locale locale = randomLocale(random());
-        String format = randomFrom("8epoch_second", "8epoch_millis", "8strict_date_optional_time", "8uuuu-MM-dd'T'HH:mm:ss.SSS",
-            "8strict_date_optional_time||date_optional_time");
+        String format = randomFrom("epoch_second", "epoch_millis", "strict_date_optional_time", "uuuu-MM-dd'T'HH:mm:ss.SSS",
+            "strict_date_optional_time||date_optional_time");
         JavaDateFormatter formatter = (JavaDateFormatter) DateFormatter.forPattern(format).withLocale(locale);
         DateTimeFormatter roundupParser = formatter.getRoundupParser();
         assertThat(roundupParser.getLocale(), is(locale));
         assertThat(formatter.locale(), is(locale));
->>>>>>> 74d1cfbf
+    }
+
+    public void testMultipleFormats() {
+        DateFormatter formatter = DateFormatter.forPattern("strict_date_optional_time||dd-MM-yyyy");
+        formatter.parse("31-01-2014");
+        // TODO assert or die
+    }
+
+    public void testFoo() throws Exception {
+        // assertDateMathEquals("2014-11-18", "2014-11-18T23:59:59.999Z", 0, true, null);
+//        JavaDateFormatter formatter = (JavaDateFormatter) DateFormatter.forPattern("strict_date_optional_time||dd-MM-yyyy");
+        JavaDateFormatter formatter = (JavaDateFormatter) DateFormatter.forPattern("dateOptionalTime||epoch_millis");
+        logger.info(formatter.getRoundupParser().parse("2014-11-18"));
+//        private final DateMathParser parser = formatter.toDateMathParser();
+
+
     }
 }